# This file is part of Radicale Server - Calendar Server
# Copyright © 2008 Nicolas Kandel
# Copyright © 2008 Pascal Halter
# Copyright © 2008-2015 Guillaume Ayoub
#
# This library is free software: you can redistribute it and/or modify
# it under the terms of the GNU General Public License as published by
# the Free Software Foundation, either version 3 of the License, or
# (at your option) any later version.
#
# This library is distributed in the hope that it will be useful,
# but WITHOUT ANY WARRANTY; without even the implied warranty of
# MERCHANTABILITY or FITNESS FOR A PARTICULAR PURPOSE.  See the
# GNU General Public License for more details.
#
# You should have received a copy of the GNU General Public License
# along with Radicale.  If not, see <http://www.gnu.org/licenses/>.

"""
XML and iCal requests manager.

Note that all these functions need to receive unicode objects for full
iCal requests (PUT) and string objects with charset correctly defined
in them for XML requests (all but PUT).

"""

import posixpath
import re
import xml.etree.ElementTree as ET
from pprint import pprint
from collections import OrderedDict
from datetime import datetime, timedelta, timezone
from http import client
from urllib.parse import quote, unquote, urlparse

from . import storage


MIMETYPES = {
    "VADDRESSBOOK": "text/vcard",
    "VCALENDAR": "text/calendar"}

NAMESPACES = {
    "C": "urn:ietf:params:xml:ns:caldav",
    "CR": "urn:ietf:params:xml:ns:carddav",
    "D": "DAV:",
    "CS": "http://calendarserver.org/ns/",
    "ICAL": "http://apple.com/ns/ical/",
    "ME": "http://me.com/_namespace/"}

NAMESPACES_REV = {}
for short, url in NAMESPACES.items():
    NAMESPACES_REV[url] = short
    ET.register_namespace("" if short == "D" else short, url)

CLARK_TAG_REGEX = re.compile(r"{(?P<namespace>[^}]*)}(?P<tag>.*)", re.VERBOSE)
HUMAN_REGEX = re.compile(r"(?P<namespace>[^:{}]*)(?P<tag>.*)", re.VERBOSE)


def _pretty_xml(element, level=0):
    """Indent an ElementTree ``element`` and its children."""
    i = "\n" + level * "  "
    if len(element):
        if not element.text or not element.text.strip():
            element.text = i + "  "
        if not element.tail or not element.tail.strip():
            element.tail = i
        for sub_element in element:
            _pretty_xml(sub_element, level + 1)
        if not sub_element.tail or not sub_element.tail.strip():
            sub_element.tail = i
    else:
        if level and (not element.tail or not element.tail.strip()):
            element.tail = i
    if not level:
        return '<?xml version="1.0"?>\n%s' % ET.tostring(element, "unicode")


def _tag(short_name, local):
    """Get XML Clark notation {uri(``short_name``)}``local``."""
    return "{%s}%s" % (NAMESPACES[short_name], local)


def _tag_from_clark(name):
    """Get a human-readable variant of the XML Clark notation tag ``name``.

    For a given name using the XML Clark notation, return a human-readable
    variant of the tag name for known namespaces. Otherwise, return the name as
    is.

    """
    match = CLARK_TAG_REGEX.match(name)
    if match and match.group("namespace") in NAMESPACES_REV:
        args = {
            "ns": NAMESPACES_REV[match.group("namespace")],
            "tag": match.group("tag")}
        return "%(ns)s:%(tag)s" % args
    return name


def _tag_from_human(name):
    """Get an XML Clark notation tag from human-readable variant ``name``."""
    match = HUMAN_REGEX.match(name)
    if match and match.group("namespace") in NAMESPACES:
        return _tag(match.group("namespace"), match.group("tag"))
    return name


def _response(code):
    """Return full W3C names from HTTP status codes."""
    return "HTTP/1.1 %i %s" % (code, client.responses[code])


def _href(base_prefix, href):
    """Return prefixed href."""
    return quote("%s%s" % (base_prefix, href))


def _date_to_datetime(date_):
    """Transform a date to a UTC datetime.

    If date_ is a datetime without timezone, return as UTC datetime. If date_
    is already a datetime with timezone, return as is.

    """
    if not isinstance(date_, datetime):
        date_ = datetime.combine(date_, datetime.min.time())
    if not date_.tzinfo:
        date_ = date_.replace(tzinfo=timezone.utc)
    return date_


def _comp_match(item, filter_, scope="collection"):
    """Check whether the ``item`` matches the comp ``filter_``.

    If ``scope`` is ``"collection"``, the filter is applied on the
    item's collection. Otherwise, it's applied on the item.

    See rfc4791-9.7.1.

    """
    filter_length = len(filter_)
    if scope == "collection":
        tag = item.collection.get_meta("tag")
    else:
        for component in item.components():
            if component.name in ("VTODO", "VEVENT", "VJOURNAL"):
                tag = component.name
                break
        else:
            return False
    if filter_length == 0:
        # Point #1 of rfc4791-9.7.1
        return filter_.get("name") == tag
    else:
        if filter_length == 1:
            if filter_[0].tag == _tag("C", "is-not-defined"):
                # Point #2 of rfc4791-9.7.1
                return filter_.get("name") != tag
        if filter_[0].tag == _tag("C", "time-range"):
            # Point #3 of rfc4791-9.7.1
            if not _time_range_match(item.item, filter_[0], tag):
                return False
            filter_ = filter_[1:]
        # Point #4 of rfc4791-9.7.1
        return all(
            _prop_match(item, child) if child.tag == _tag("C", "prop-filter")
            else _comp_match(item, child, scope="component")
            for child in filter_)


def _prop_match(item, filter_):
    """Check whether the ``item`` matches the prop ``filter_``.

    See rfc4791-9.7.2 and rfc6352-10.5.1.

    """
    filter_length = len(filter_)
    if item.collection.get_meta("tag") == "VCALENDAR":
        for component in item.components():
            if component.name in ("VTODO", "VEVENT", "VJOURNAL"):
                vobject_item = component
    else:
        vobject_item = item.item
    if filter_length == 0:
        # Point #1 of rfc4791-9.7.2
        return filter_.get("name").lower() in vobject_item.contents
    else:
        name = filter_.get("name").lower()
        if filter_length == 1:
            if filter_[0].tag == _tag("C", "is-not-defined"):
                # Point #2 of rfc4791-9.7.2
                return name not in vobject_item.contents
        if filter_[0].tag == _tag("C", "time-range"):
            # Point #3 of rfc4791-9.7.2
            if not _time_range_match(vobject_item, filter_[0], name):
                return False
            filter_ = filter_[1:]
        elif filter_[0].tag == _tag("C", "text-match"):
            # Point #4 of rfc4791-9.7.2
            if not _text_match(vobject_item, filter_[0], name):
                return False
            filter_ = filter_[1:]
        return all(
            _param_filter_match(vobject_item, param_filter, name)
            for param_filter in filter_)


def _time_range_match(vobject_item, filter_, child_name):
    """Check whether the ``item`` matches the time-range ``filter_``.

    See rfc4791-9.9.

    """
    start = filter_.get("start")
    end = filter_.get("end")
    if not start and not end:
        return False
    if start:
        start = datetime.strptime(start, "%Y%m%dT%H%M%SZ")
    else:
        start = datetime.min
    if end:
        end = datetime.strptime(end, "%Y%m%dT%H%M%SZ")
    else:
        end = datetime.max
    start = start.replace(tzinfo=timezone.utc)
    end = end.replace(tzinfo=timezone.utc)
    child = getattr(vobject_item, child_name.lower())

    # Comments give the lines in the tables of the specification
    if child_name == "VEVENT":
        # TODO: check if there's a timezone
        dtstart = child.dtstart.value

        if child.rruleset:
            dtstarts = child.getrruleset(addRDate=True)
        else:
            dtstarts = (dtstart,)

        dtend = getattr(child, "dtend", None)
        if dtend is not None:
            dtend = dtend.value
            original_duration = (dtend - dtstart).total_seconds()
            dtend = _date_to_datetime(dtend)

        duration = getattr(child, "duration", None)
        if duration is not None:
            original_duration = duration = duration.value

        for dtstart in dtstarts:
            dtstart_is_datetime = isinstance(dtstart, datetime)
            dtstart = _date_to_datetime(dtstart)

            if dtstart > end:
                break

            if dtend is not None:
                # Line 1
                dtend = dtstart + timedelta(seconds=original_duration)
                if start < dtend and end > dtstart:
                    return True
            elif duration is not None:
                if original_duration is None:
                    original_duration = duration.seconds
                if duration.seconds > 0:
                    # Line 2
                    if start < dtstart + duration and end > dtstart:
                        return True
                elif start <= dtstart and end > dtstart:
                    # Line 3
                    return True
            elif dtstart_is_datetime:
                # Line 4
                if start <= dtstart and end > dtstart:
                    return True
            elif start < dtstart + timedelta(days=1) and end > dtstart:
                # Line 5
                return True

    elif child_name == "VTODO":
        dtstart = getattr(child, "dtstart", None)
        duration = getattr(child, "duration", None)
        due = getattr(child, "due", None)
        completed = getattr(child, "completed", None)
        created = getattr(child, "created", None)

        if dtstart is not None:
            dtstart = _date_to_datetime(dtstart.value)
        if duration is not None:
            duration = duration.value
        if due is not None:
            due = _date_to_datetime(due.value)
            if dtstart is not None:
                original_duration = (due - dtstart).total_seconds()
        if completed is not None:
            completed = _date_to_datetime(completed.value)
            if created is not None:
                created = _date_to_datetime(created.value)
                original_duration = (completed - created).total_seconds()
        elif created is not None:
            created = _date_to_datetime(created.value)

        if child.rruleset:
            reference_dates = child.getrruleset(addRDate=True)
        else:
            if dtstart is not None:
                reference_dates = (dtstart,)
            elif due is not None:
                reference_dates = (due,)
            elif completed is not None:
                reference_dates = (completed,)
            elif created is not None:
                reference_dates = (created,)
            else:
                # Line 8
                return True

        for reference_date in reference_dates:
            reference_date = _date_to_datetime(reference_date)
            if reference_date > end:
                break

            if dtstart is not None and duration is not None:
                # Line 1
                if start <= reference_date + duration and (
                        end > reference_date or
                        end >= reference_date + duration):
                    return True
            elif dtstart is not None and due is not None:
                # Line 2
                due = reference_date + timedelta(seconds=original_duration)
                if (start < due or start <= reference_date) and (
                        end > reference_date or end >= due):
                    return True
            elif dtstart is not None:
                if start <= reference_date and end > reference_date:
                    return True
            elif due is not None:
                # Line 4
                if start < reference_date and end >= reference_date:
                    return True
            elif completed is not None and created is not None:
                # Line 5
                completed = reference_date + timedelta(
                    seconds=original_duration)
                if (start <= reference_date or start <= completed) and (
                        end >= reference_date or end >= completed):
                    return True
            elif completed is not None:
                # Line 6
                if start <= reference_date and end >= reference_date:
                    return True
            elif created is not None:
                # Line 7
                if end > reference_date:
                    return True

    elif child_name == "VJOURNAL":
        dtstart = getattr(child, "dtstart", None)

        if dtstart is not None:
            dtstart = dtstart.value
            if child.rruleset:
                dtstarts = child.getrruleset(addRDate=True)
            else:
                dtstarts = (dtstart,)

            for dtstart in dtstarts:
                dtstart_is_datetime = isinstance(dtstart, datetime)
                dtstart = _date_to_datetime(dtstart)

                if dtstart > end:
                    break

                if dtstart_is_datetime:
                    # Line 1
                    if start <= dtstart and end > dtstart:
                        return True
                elif start < dtstart + timedelta(days=1) and end > dtstart:
                    # Line 2
                    return True

    return False


def _text_match(vobject_item, filter_, child_name, attrib_name=None):
    """Check whether the ``item`` matches the text-match ``filter_``.

    See rfc4791-9.7.5.

    """
    # TODO: collations are not supported, but the default ones needed
    # for DAV servers are actually pretty useless. Texts are lowered to
    # be case-insensitive, almost as the "i;ascii-casemap" value.
    match = next(filter_.itertext()).lower()
    children = getattr(vobject_item, "%s_list" % child_name, [])
    if attrib_name:
        condition = any(
            match in attrib.lower() for child in children
            for attrib in child.params.get(attrib_name, []))
    else:
        condition = any(match in child.value.lower() for child in children)
    if filter_.get("negate-condition") == "yes":
        return not condition
    else:
        return condition


def _param_filter_match(vobject_item, filter_, parent_name):
    """Check whether the ``item`` matches the param-filter ``filter_``.

    See rfc4791-9.7.3.

    """
    name = filter_.get("name")
    children = getattr(vobject_item, "%s_list" % parent_name, [])
    condition = any(name in child.params for child in children)
    if len(filter_):
        if filter_[0].tag == _tag("C", "text-match"):
            return condition and _text_match(
                vobject_item, filter_[0], parent_name, name)
        elif filter_[0].tag == _tag("C", "is-not-defined"):
            return not condition
    else:
        return condition


def name_from_path(path, collection):
    """Return Radicale item name from ``path``."""
    path = path.strip("/") + "/"
    start = collection.path + "/"
    if not path.startswith(start):
        raise ValueError("'%s' doesn't start with '%s'" % (path, start))
    name = path[len(start):][:-1]
    if name and not storage.is_safe_path_component(name):
        raise ValueError("'%s' is not a component in collection '%s'" %
                         (path, collection.path))
    return name


def props_from_request(root, actions=("set", "remove")):
    """Return a list of properties as a dictionary."""
    result = OrderedDict()
    if root:
        if not hasattr(root, "tag"):
            root = ET.fromstring(root.encode("utf8"))
    else:
        return result

    for action in actions:
        action_element = root.find(_tag("D", action))
        if action_element is not None:
            break
    else:
        action_element = root

    prop_element = action_element.find(_tag("D", "prop"))
    if prop_element is not None:
        for prop in prop_element:
            if prop.tag == _tag("D", "resourcetype"):
                for resource_type in prop:
                    if resource_type.tag == _tag("C", "calendar"):
                        result["tag"] = "VCALENDAR"
                        break
                    elif resource_type.tag == _tag("CR", "addressbook"):
                        result["tag"] = "VADDRESSBOOK"
                        break
            elif prop.tag == _tag("C", "supported-calendar-component-set"):
                result[_tag_from_clark(prop.tag)] = ",".join(
                    supported_comp.attrib["name"]
                    for supported_comp in prop
                    if supported_comp.tag == _tag("C", "comp"))
            else:
                result[_tag_from_clark(prop.tag)] = prop.text

    return result


def delete(base_prefix, path, collection, href=None):
    """Read and answer DELETE requests.

    Read rfc4918-9.6 for info.

    """
    collection.delete(href)

    multistatus = ET.Element(_tag("D", "multistatus"))
    response = ET.Element(_tag("D", "response"))
    multistatus.append(response)

    href = ET.Element(_tag("D", "href"))
    href.text = _href(base_prefix, path)
    response.append(href)

    status = ET.Element(_tag("D", "status"))
    status.text = _response(200)
    response.append(status)

    return _pretty_xml(multistatus)


def propfind(base_prefix, path, xml_request, read_collections,
             write_collections, user):
    """Read and answer PROPFIND requests.

    Read rfc4918-9.1 for info.

    The collections parameter is a list of collections that are to be included
    in the output.

    """
    # Reading request
    root = ET.fromstring(xml_request.encode("utf8")) if xml_request else None

    # A client may choose not to submit a request body.  An empty PROPFIND
    # request body MUST be treated as if it were an 'allprop' request.
    top_tag = root[0] if root is not None else ET.Element(_tag("D", "allprop"))

    props = ()
    if top_tag.tag == _tag("D", "allprop"):
        props = [
            _tag("D", "getcontenttype"),
            _tag("D", "resourcetype"),
            _tag("D", "displayname"),
            _tag("D", "owner"),
            _tag("D", "getetag"),
            _tag("ICAL", "calendar-color"),
            _tag("CS", "getctag"),
            _tag("C", "supported-calendar-component-set"),
            _tag("D", "supported-report-set"),
        ]
    elif top_tag.tag == _tag("D", "prop"):
        props = [prop.tag for prop in top_tag]

    if _tag("D", "current-user-principal") in props and not user:
        # Ask for authentication
        # Returning the DAV:unauthenticated pseudo-principal as specified in
        # RFC 5397 doesn't seem to work with DAVdroid.
        return client.FORBIDDEN, None

    # Writing answer
    multistatus = ET.Element(_tag("D", "multistatus"))

    collections = []
    for collection in write_collections:
        collections.append(collection)
<<<<<<< HEAD
        if top_tag.tag == _tag("D", "propname"):
            response = _propfind_response(
                base_prefix, path, collection, (), user, write=True,
                propnames=True)
        else:
            response = _propfind_response(
                base_prefix, path, collection, props, user, write=True)
        multistatus.append(response)
    for collection in read_collections:
        if collection in collections:
            continue
        if top_tag.tag == _tag("D", "propname"):
            response = _propfind_response(
                base_prefix, path, collection, (), user, write=False,
                propnames=True)
        else:
            response = _propfind_response(
                base_prefix, path, collection, props, user, write=False)
        multistatus.append(response)
=======
        response = _propfind_response(
            path, collection, props, user, write=True)
        if response:
            multistatus.append(response)
    for collection in read_collections:
        if collection in collections:
            continue
        response = _propfind_response(
            path, collection, props, user, write=False)
        if response:
            multistatus.append(response)
>>>>>>> 830d6f93

    return client.MULTI_STATUS, _pretty_xml(multistatus)


def _propfind_response(base_prefix, path, item, props, user, write=False,
                       propnames=False):
    """Build and return a PROPFIND response."""
    is_collection = isinstance(item, storage.BaseCollection)
    if is_collection:
        is_leaf = item.get_meta("tag") in ("VADDRESSBOOK", "VCALENDAR")
        collection = item
    else:
        collection = item.collection

    response = ET.Element(_tag("D", "response"))

    href = ET.Element(_tag("D", "href"))
    if is_collection:
        # Some clients expect collections to end with /
        uri = "/%s/" % item.path if item.path else "/"
    else:
        uri = "/" + posixpath.join(collection.path, item.href)

    href.text = _href(base_prefix, uri)
    response.append(href)

    propstat404 = ET.Element(_tag("D", "propstat"))
    propstat200 = ET.Element(_tag("D", "propstat"))
    response.append(propstat200)

    prop200 = ET.Element(_tag("D", "prop"))
    propstat200.append(prop200)

    prop404 = ET.Element(_tag("D", "prop"))
    propstat404.append(prop404)

    if propnames:
        # Should list all properties that can be retrieved by the code below
        prop200.append(ET.Element(_tag("D", "getetag")))
        prop200.append(ET.Element(_tag("D", "principal-URL")))
        prop200.append(ET.Element(_tag("D", "principal-collection-set")))
        prop200.append(ET.Element(_tag("C", "calendar-user-address-set")))
        prop200.append(ET.Element(_tag("CR", "addressbook-home-set")))
        prop200.append(ET.Element(_tag("C", "calendar-home-set")))
        prop200.append(ET.Element(
            _tag("C", "supported-calendar-component-set")))
        prop200.append(ET.Element(_tag("D", "current-user-privilege-set")))
        prop200.append(ET.Element(_tag("D", "supported-report-set")))
        prop200.append(ET.Element(_tag("D", "getcontenttype")))
        prop200.append(ET.Element(_tag("D", "resourcetype")))

        if is_collection:
            prop200.append(ET.Element(_tag("CS", "getctag")))
            prop200.append(ET.Element(_tag("C", "calendar-timezone")))
            prop200.append(ET.Element(_tag("D", "displayname")))
            prop200.append(ET.Element(_tag("ICAL", "calendar-color")))
            prop200.append(ET.Element(_tag("D",  "owner")))

            if is_leaf:
                meta = item.get_meta()
                for tag in meta:
                    clark_tag = _tag_from_human(tag)
                    if prop200.find(clark_tag) is None:
                        prop200.append(ET.Element(clark_tag))

    for tag in props:
        element = ET.Element(tag)
        is404 = False
        if tag == _tag("D", "getetag"):
            try:
                element.text = item.etag
            except:
                print("Object broken (skip)")
                pprint(vars(item))
                return None
        elif tag == _tag("D", "getlastmodified"):
            element.text = item.last_modified
        elif tag == _tag("D", "principal-collection-set"):
            tag = ET.Element(_tag("D", "href"))
            tag.text = _href(base_prefix, "/")
            element.append(tag)
        elif (tag in (_tag("C", "calendar-user-address-set"),
                      _tag("D", "principal-URL"),
                      _tag("CR", "addressbook-home-set"),
                      _tag("C", "calendar-home-set")) and
                collection.is_principal and is_collection):
            tag = ET.Element(_tag("D", "href"))
            tag.text = _href(base_prefix, path)
            element.append(tag)
        elif tag == _tag("C", "supported-calendar-component-set"):
            human_tag = _tag_from_clark(tag)
            if is_collection and is_leaf:
                meta = item.get_meta(human_tag)
                if meta:
                    components = meta.split(",")
                else:
                    components = ("VTODO", "VEVENT", "VJOURNAL")
                for component in components:
                    comp = ET.Element(_tag("C", "comp"))
                    comp.set("name", component)
                    element.append(comp)
            else:
                is404 = True
        elif tag == _tag("D", "current-user-principal"):
            tag = ET.Element(_tag("D", "href"))
            tag.text = _href(base_prefix, ("/%s/" % user) if user else "/")
            element.append(tag)
        elif tag == _tag("D", "current-user-privilege-set"):
            privilege = ET.Element(_tag("D", "privilege"))
            if write:
                privilege.append(ET.Element(_tag("D", "all")))
                privilege.append(ET.Element(_tag("D", "write")))
                privilege.append(ET.Element(_tag("D", "write-properties")))
                privilege.append(ET.Element(_tag("D", "write-content")))
            privilege.append(ET.Element(_tag("D", "read")))
            element.append(privilege)
        elif tag == _tag("D", "supported-report-set"):
            for report_name in (
                    "principal-property-search", "sync-collection",
                    "expand-property", "principal-search-property-set"):
                supported = ET.Element(_tag("D", "supported-report"))
                report_tag = ET.Element(_tag("D", "report"))
                supported_report_tag = ET.Element(_tag("D", report_name))
                report_tag.append(supported_report_tag)
                supported.append(report_tag)
                element.append(supported)
        elif is_collection:
            if tag == _tag("D", "getcontenttype"):
                item_tag = item.get_meta("tag")
                if item_tag:
                    element.text = MIMETYPES[item_tag]
                else:
                    is404 = True
            elif tag == _tag("D", "resourcetype"):
                if item.is_principal:
                    tag = ET.Element(_tag("D", "principal"))
                    element.append(tag)
                item_tag = item.get_meta("tag")
                if is_leaf or item_tag:
                    # 2nd case happens when the collection is not stored yet,
                    # but the resource type is guessed
                    if item.get_meta("tag") == "VADDRESSBOOK":
                        tag = ET.Element(_tag("CR", "addressbook"))
                        element.append(tag)
                    elif item.get_meta("tag") == "VCALENDAR":
                        tag = ET.Element(_tag("C", "calendar"))
                        element.append(tag)
                tag = ET.Element(_tag("D", "collection"))
                element.append(tag)
            elif tag == _tag("D", "owner"):
                if is_leaf and item.owner:
                    element.text = "/%s/" % item.owner
                else:
                    is404 = True
            elif tag == _tag("D", "displayname"):
                if is_leaf:
                    element.text = item.get_meta("D:displayname") or item.path
                else:
                    is404 = True
            elif tag == _tag("CS", "getctag"):
                if is_leaf:
                    element.text = item.etag
                else:
                    is404 = True
            else:
                human_tag = _tag_from_clark(tag)
                meta = item.get_meta(human_tag)
                if meta:
                    element.text = meta
                else:
                    is404 = True
        # Not for collections
        elif tag == _tag("D", "getcontenttype"):
            name = item.name.lower()
            mimetype = "text/vcard" if name == "vcard" else "text/calendar"
            element.text = "%s; component=%s" % (mimetype, name)
        elif tag == _tag("D", "resourcetype"):
            # resourcetype must be returned empty for non-collection elements
            pass
        elif tag == _tag("D", "getcontentlength"):
            encoding = collection.configuration.get("encoding", "request")
            element.text = str(len(item.serialize().encode(encoding)))
        else:
            is404 = True

        if is404:
            prop404.append(element)
        else:
            prop200.append(element)

    status200 = ET.Element(_tag("D", "status"))
    status200.text = _response(200)
    propstat200.append(status200)

    status404 = ET.Element(_tag("D", "status"))
    status404.text = _response(404)
    propstat404.append(status404)
    if len(prop404):
        response.append(propstat404)

    return response


def _add_propstat_to(element, tag, status_number):
    """Add a PROPSTAT response structure to an element.

    The PROPSTAT answer structure is defined in rfc4918-9.1. It is added to the
    given ``element``, for the following ``tag`` with the given
    ``status_number``.

    """
    propstat = ET.Element(_tag("D", "propstat"))
    element.append(propstat)

    prop = ET.Element(_tag("D", "prop"))
    propstat.append(prop)

    clark_tag = tag if "{" in tag else _tag(*tag.split(":", 1))
    prop_tag = ET.Element(clark_tag)
    prop.append(prop_tag)

    status = ET.Element(_tag("D", "status"))
    status.text = _response(status_number)
    propstat.append(status)


def proppatch(base_prefix, path, xml_request, collection):
    """Read and answer PROPPATCH requests.

    Read rfc4918-9.2 for info.

    """
    root = ET.fromstring(xml_request.encode("utf8"))
    props_to_set = props_from_request(root, actions=("set",))
    props_to_remove = props_from_request(root, actions=("remove",))

    multistatus = ET.Element(_tag("D", "multistatus"))
    response = ET.Element(_tag("D", "response"))
    multistatus.append(response)

    href = ET.Element(_tag("D", "href"))
    href.text = _href(base_prefix, path)
    response.append(href)

    for short_name in props_to_remove:
        props_to_set[short_name] = ""
    collection.set_meta(props_to_set)

    for short_name in props_to_set:
        _add_propstat_to(response, short_name, 200)

    return _pretty_xml(multistatus)


def report(base_prefix, path, xml_request, collection):
    """Read and answer REPORT requests.

    Read rfc3253-3.6 for info.

    """
    root = ET.fromstring(xml_request.encode("utf8"))
    prop_element = root.find(_tag("D", "prop"))
    props = (
        [prop.tag for prop in prop_element]
        if prop_element is not None else [])

    if collection:
        if root.tag in (
                _tag("C", "calendar-multiget"),
                _tag("CR", "addressbook-multiget")):
            # Read rfc4791-7.9 for info
            hreferences = set()
            for href_element in root.findall(_tag("D", "href")):
                href_path = storage.sanitize_path(
                    unquote(urlparse(href_element.text).path))
                if (href_path + "/").startswith(base_prefix + "/"):
                    hreferences.add(href_path[len(base_prefix):])
                else:
                    collection.logger.info(
                        "Skipping invalid path: %s", href_path)
        else:
            hreferences = (path,)
        filters = (
            root.findall(".//%s" % _tag("C", "filter")) +
            root.findall(".//%s" % _tag("CR", "filter")))
    else:
        hreferences = filters = ()

    multistatus = ET.Element(_tag("D", "multistatus"))

    for hreference in hreferences:
        try:
            name = name_from_path(hreference, collection)
        except ValueError:
            collection.logger.info("Skipping invalid path: %s", hreference)
            response = _item_response(base_prefix, hreference,
                                      found_item=False)
            multistatus.append(response)
            continue
        if name:
            # Reference is an item
            item = collection.get(name)
            if not item:
                response = _item_response(base_prefix, hreference,
                                          found_item=False)
                multistatus.append(response)
                continue
            items = [item]
        else:
            # Reference is a collection
            items = collection.pre_filtered_list(filters)

        for item in items:
            if not item:
                continue
            if filters:
                match = (
                    _comp_match if collection.get_meta("tag") == "VCALENDAR"
                    else _prop_match)
                if not all(match(item, filter_[0]) for filter_ in filters
                           if filter_):
                    continue

            found_props = []
            not_found_props = []

            for tag in props:
                element = ET.Element(tag)
                if tag == _tag("D", "getetag"):
                    element.text = item.etag
                    found_props.append(element)
                elif tag == _tag("D", "getcontenttype"):
                    name = item.name.lower()
                    mimetype = (
                        "text/vcard" if name == "vcard" else "text/calendar")
                    element.text = "%s; component=%s" % (mimetype, name)
                    found_props.append(element)
                elif tag in (
                        _tag("C", "calendar-data"),
                        _tag("CR", "address-data")):
                    element.text = item.serialize()
                    found_props.append(element)
                else:
                    not_found_props.append(element)

            uri = "/" + posixpath.join(collection.path, item.href)
            multistatus.append(_item_response(
                base_prefix, uri, found_props=found_props,
                not_found_props=not_found_props, found_item=True))

    return _pretty_xml(multistatus)


def _item_response(base_prefix, href, found_props=(), not_found_props=(),
                   found_item=True):
    response = ET.Element(_tag("D", "response"))

    href_tag = ET.Element(_tag("D", "href"))
    href_tag.text = _href(base_prefix, href)
    response.append(href_tag)

    if found_item:
        for code, props in ((200, found_props), (404, not_found_props)):
            if props:
                propstat = ET.Element(_tag("D", "propstat"))
                status = ET.Element(_tag("D", "status"))
                status.text = _response(code)
                prop_tag = ET.Element(_tag("D", "prop"))
                for prop in props:
                    prop_tag.append(prop)
                propstat.append(prop_tag)
                propstat.append(status)
                response.append(propstat)
    else:
        status = ET.Element(_tag("D", "status"))
        status.text = _response(404)
        response.append(status)

    return response<|MERGE_RESOLUTION|>--- conflicted
+++ resolved
@@ -546,7 +546,6 @@
     collections = []
     for collection in write_collections:
         collections.append(collection)
-<<<<<<< HEAD
         if top_tag.tag == _tag("D", "propname"):
             response = _propfind_response(
                 base_prefix, path, collection, (), user, write=True,
@@ -554,7 +553,8 @@
         else:
             response = _propfind_response(
                 base_prefix, path, collection, props, user, write=True)
-        multistatus.append(response)
+        if response:
+            multistatus.append(response)
     for collection in read_collections:
         if collection in collections:
             continue
@@ -565,20 +565,8 @@
         else:
             response = _propfind_response(
                 base_prefix, path, collection, props, user, write=False)
-        multistatus.append(response)
-=======
-        response = _propfind_response(
-            path, collection, props, user, write=True)
         if response:
             multistatus.append(response)
-    for collection in read_collections:
-        if collection in collections:
-            continue
-        response = _propfind_response(
-            path, collection, props, user, write=False)
-        if response:
-            multistatus.append(response)
->>>>>>> 830d6f93
 
     return client.MULTI_STATUS, _pretty_xml(multistatus)
 
@@ -648,12 +636,7 @@
         element = ET.Element(tag)
         is404 = False
         if tag == _tag("D", "getetag"):
-            try:
-                element.text = item.etag
-            except:
-                print("Object broken (skip)")
-                pprint(vars(item))
-                return None
+            element.text = item.etag
         elif tag == _tag("D", "getlastmodified"):
             element.text = item.last_modified
         elif tag == _tag("D", "principal-collection-set"):
