# -*- coding: utf-8 -*-
#
# This file is part of Radicale Server - Calendar Server
# Copyright © 2008-2011 Guillaume Ayoub
# Copyright © 2008 Nicolas Kandel
# Copyright © 2008 Pascal Halter
#
# This library is free software: you can redistribute it and/or modify
# it under the terms of the GNU General Public License as published by
# the Free Software Foundation, either version 3 of the License, or
# (at your option) any later version.
#
# This library is distributed in the hope that it will be useful,
# but WITHOUT ANY WARRANTY; without even the implied warranty of
# MERCHANTABILITY or FITNESS FOR A PARTICULAR PURPOSE.  See the
# GNU General Public License for more details.
#
# You should have received a copy of the GNU General Public License
# along with Radicale.  If not, see <http://www.gnu.org/licenses/>.

"""
Radicale calendar classes.

Define the main classes of a calendar as seen from the server.

"""

import os
import posixpath
import uuid
from contextlib import contextmanager


def serialize(tag, headers=(), items=(), whole=False):
    """Return a text corresponding to given collection ``tag``.

    The text may have the given ``headers`` and ``items`` added around the
    items if needed (ie. for calendars).

    If ``whole`` is ``True``, the collection tags and headers are added, even
    for address books.

    """
    if tag == "VADDRESSBOOK" and not whole:
        lines = [items[0].text]
    else:
        lines = ["BEGIN:%s" % tag]
        for part in (headers, items):
            if part:
                lines.append("\n".join(item.text for item in part))
        lines.append("END:%s\n" % tag)
    return "\n".join(lines)


def unfold(text):
    """Unfold multi-lines attributes.

    Read rfc5545-3.1 for info.

    """
    lines = []
    for line in text.splitlines():
        if lines and (line.startswith(" ") or line.startswith("\t")):
            lines[-1] += line[1:]
        else:
            lines.append(line)
    return lines


class Item(object):
    """Internal iCal item."""
    def __init__(self, text, name=None):
        """Initialize object from ``text`` and different ``kwargs``."""
        self.text = text
        self._name = name

        # We must synchronize the name in the text and in the object.
        # An item must have a name, determined in order by:
        #
        # - the ``name`` parameter
        # - the ``X-RADICALE-NAME`` iCal property (for Events, Todos, Journals)
        # - the ``UID`` iCal property (for Events, Todos, Journals)
        # - the ``TZID`` iCal property (for Timezones)
        if not self._name:
            for line in unfold(self.text):
                if line.startswith("X-RADICALE-NAME:"):
                    self._name = line.replace("X-RADICALE-NAME:", "").strip()
                    break
                elif line.startswith("TZID:"):
                    self._name = line.replace("TZID:", "").strip()
                    break
                elif line.startswith("UID:"):
                    self._name = line.replace("UID:", "").strip()
                    # Do not break, a ``X-RADICALE-NAME`` can appear next

        if self._name:
            # Remove brackets that may have been put by Outlook
            self._name = self._name.strip("{}")
            if "\nX-RADICALE-NAME:" in text:
                for line in unfold(self.text):
                    if line.startswith("X-RADICALE-NAME:"):
                        self.text = self.text.replace(
                            line, "X-RADICALE-NAME:%s" % self._name)
            else:
                self.text = self.text.replace(
                    "\nEND:", "\nX-RADICALE-NAME:%s\nEND:" % self._name)
        else:
            self._name = str(uuid.uuid4())
            self.text = self.text.replace(
                "\nEND:", "\nX-RADICALE-NAME:%s\nEND:" % self._name)

    @property
    def etag(self):
        """Item etag.

        Etag is mainly used to know if an item has changed.

        """
        return '"%s"' % hash(self.text)

    @property
    def name(self):
        """Item name.

        Name is mainly used to give an URL to the item.

        """
        return self._name


class Header(Item):
    """Internal header class."""


class Timezone(Item):
    """Internal timezone class."""
    tag = "VTIMEZONE"


class Component(Item):
    """Internal main component of a collection."""


class Event(Component):
    """Internal event class."""
    tag = "VEVENT"
    mimetype = "text/calendar"


class Todo(Component):
    """Internal todo class."""
    tag = "VTODO"  # pylint: disable=W0511
    mimetype = "text/calendar"


class Journal(Component):
    """Internal journal class."""
    tag = "VJOURNAL"
    mimetype = "text/calendar"


class Card(Component):
    """Internal card class."""
    tag = "VCARD"
    mimetype = "text/vcard"

<<<<<<< HEAD
class Calendar(object):
    """Internal calendar class.

    This class must be overridden and replaced by a storage backend.

    """
    tag = "VCALENDAR"
=======
>>>>>>> a4a52c71

class Collection(object):
    """Internal collection item."""
    def __init__(self, path, principal=False):
        """Initialize the collection.

        ``path`` must be the normalized relative path of the collection, using
        the slash as the folder delimiter, with no leading nor trailing slash.

        """
        self.encoding = "utf-8"
        split_path = path.split("/")
<<<<<<< HEAD
        self.path = path if path != '.' else ''
        if principal and split_path and self.is_collection(self.path):
            # Already existing principal calendar
=======
        self.path = os.path.join(FOLDER, path.replace("/", os.sep))
        self.props_path = self.path + '.props'
        if principal and split_path and os.path.isdir(self.path):
            # Already existing principal collection
>>>>>>> a4a52c71
            self.owner = split_path[0]
        elif len(split_path) > 1:
            # URL with at least one folder
            self.owner = split_path[0]
        else:
            self.owner = None
        self.is_principal = principal

    @classmethod
    def from_path(cls, path, depth="infinite", include_container=True):
        """Return a list of collections and items under the given ``path``.

        If ``depth`` is "0", only the actual object under ``path`` is
        returned. Otherwise, also sub-items are appended to the result. If
        ``include_container`` is ``True`` (the default), the containing object
        is included in the result.

        The ``path`` is relative.

        """
        # First do normpath and then strip, to prevent access to FOLDER/../
        sane_path = posixpath.normpath(path.replace(os.sep, "/")).strip("/")
        attributes = sane_path.split("/")
        if not attributes:
            return None
        if not (cls.is_item("/".join(attributes)) or path.endswith("/")):
            attributes.pop()

        result = []
        path = "/".join(attributes)

        principal = len(attributes) <= 1
        if cls.is_collection(path):
            if depth == "0":
                result.append(cls(path, principal))
            else:
                if include_container:
                    result.append(cls(path, principal))
<<<<<<< HEAD
                    for child in cls.children(path):
                        result.append(child)
=======
                try:
                    for filename in next(os.walk(abs_path))[2]:
                        if not filename.endswith(".props"):
                            collection = cls(os.path.join(path, filename))
                            if collection.exists:
                                result.append(collection)
                except StopIteration:
                    # Directory does not exist yet
                    pass
>>>>>>> a4a52c71
        else:
            if depth == "0":
                result.append(cls(path))
            else:
                collection = cls(path, principal)
                if include_container:
                    result.append(collection)
                result.extend(collection.components)
        return result

<<<<<<< HEAD
    def save(self, text):
        """Save the text into the calendar."""
        raise NotImplemented

    def delete(self):
        """Delete the calendar."""
        raise NotImplemented

    @property
    def text(self):
        """Calendar as plain text."""
        raise NotImplemented

    @classmethod
    def children(cls, path):
        """Yield the children of the collection at local ``path``."""
        raise NotImplemented

    @classmethod
    def is_collection(cls, path):
        """Return ``True`` if relative ``path`` is a collection."""
        raise NotImplemented

    @classmethod
    def is_item(cls, path):
        """Return ``True`` if relative ``path`` is a collection item."""
        raise NotImplemented

    @property
    def last_modified(self):
        """Get the last time the calendar has been modified.

        The date is formatted according to rfc1123-5.2.14.

        """
        raise NotImplemented

    @property
    @contextmanager
    def props(self):
        """Get the calendar properties."""
        raise NotImplemented

    def is_vcalendar(self, path):
        """Return ``True`` if there is a VCALENDAR under relative ``path``."""
        return self.text.startswith('BEGIN:VCALENDAR')
=======
    @property
    def exists(self):
        """Return ``True`` if there is a collection file exists."""
        beginning_string = 'BEGIN:%s' % self.tag
        with open(self.path) as stream:
            return beginning_string == stream.read(len(beginning_string))

    @property
    def items(self):
        """Get list of all items in collection."""
        return self._parse(self.text, (Card, Event, Todo, Journal, Timezone))

    @property
    def components(self):
        """Get list of all components in collection."""
        return self._parse(self.text, (Card, Event, Todo, Journal))

    @property
    def events(self):
        """Get list of ``Event`` items in collection."""
        return self._parse(self.text, (Event,))

    @property
    def cards(self):
        """Get list of all cards in collection."""
        return self._parse(self.text, (Card,))

    @property
    def todos(self):
        """Get list of ``Todo`` items in collection."""
        return self._parse(self.text, (Todo,))

    @property
    def journals(self):
        """Get list of ``Journal`` items in collection."""
        return self._parse(self.text, (Journal,))

    @property
    def timezones(self):
        """Get list of ``Timezome`` items in collection."""
        return self._parse(self.text, (Timezone,))
>>>>>>> a4a52c71

    @staticmethod
    def _parse(text, item_types, name=None):
        """Find items with type in ``item_types`` in ``text``.

        If ``name`` is given, give this name to new items in ``text``.

        Return a list of items.

        """
        item_tags = {}
        for item_type in item_types:
            item_tags[item_type.tag] = item_type

        items = {}

        lines = unfold(text)
        in_item = False

        for line in lines:
            if line.startswith("BEGIN:") and not in_item:
                item_tag = line.replace("BEGIN:", "").strip()
                if item_tag in item_tags:
                    in_item = True
                    item_lines = []

            if in_item:
                item_lines.append(line)
                if line.startswith("END:%s" % item_tag):
                    in_item = False
                    item_type = item_tags[item_tag]
                    item_text = "\n".join(item_lines)
                    item_name = None if item_tag == "VTIMEZONE" else name
                    item = item_type(item_text, item_name)
                    if item.name in items:
                        text = "\n".join((item.text, items[item.name].text))
                        items[item.name] = item_type(text, item.name)
                    else:
                        items[item.name] = item

        return list(items.values())

    def get_item(self, name):
        """Get calendar item called ``name``."""
        for item in self.items:
            if item.name == name:
                return item

    def append(self, name, text):
        """Append items from ``text`` to calendar.

        If ``name`` is given, give this name to new items in ``text``.

        """
        items = self.items

        for new_item in self._parse(
            text, (Timezone, Event, Todo, Journal, Card), name):
            if new_item.name not in (item.name for item in items):
                items.append(new_item)

        self.write(items=items)

    def remove(self, name):
        """Remove object named ``name`` from calendar."""
        components = [
            component for component in self.components
            if component.name != name]

        items = self.timezones + components
        self.write(items=items)

    def replace(self, name, text):
        """Replace content by ``text`` in objet named ``name`` in calendar."""
        self.remove(name)
        self.append(name, text)

    def write(self, headers=None, items=None):
        """Write calendar with given parameters."""
        headers = headers or self.headers or (
            Header("PRODID:-//Radicale//NONSGML Radicale Server//EN"),
            Header("VERSION:%s" % self.version))
        items = items if items is not None else self.items

<<<<<<< HEAD
        text = serialize(headers, items)
        self.save(text)
=======
        self._create_dirs(self.path)

        text = serialize(self.tag, headers, items, True)
        return open(self.path, "w").write(text)

    def set_mimetype(self, mimetype):
        """Set the mimetype of the collection."""
        with self.props as props:
            if "tag" not in props:
                if mimetype == "text/vcard":
                    props["tag"] = "VADDRESSBOOK"
                else:
                    props["tag"] = "VCALENDAR"

    @staticmethod
    def _create_dirs(path):
        """Create folder if absent."""
        if not os.path.exists(os.path.dirname(path)):
            os.makedirs(os.path.dirname(path))
>>>>>>> a4a52c71

    @property
    def tag(self):
        """Type of the collection."""
        with self.props as props:
            if "tag" not in props:
                try:
                    props["tag"] = open(self.path).readlines()[0][6:].rstrip()
                except IOError:
                    props["tag"] = "VCALENDAR"
            return props["tag"]

    @property
    def mimetype(self):
        """Mimetype of the collection."""
        if self.tag == "VADDRESSBOOK":
            return "text/vcard"
        elif self.tag == "VCALENDAR":
            return "text/calendar"

    @property
    def resource_type(self):
        """Resource type of the collection."""
        if self.tag == "VADDRESSBOOK":
            return "addressbook"
        elif self.tag == "VCALENDAR":
            return "calendar"

    @property
    def etag(self):
        """Etag from collection."""
        return '"%s"' % hash(self.text)

    @property
    def name(self):
        """Collection name."""
        with self.props as props:
            return props.get('D:displayname',
                self.path.split(os.path.sep)[-1])

    @property
<<<<<<< HEAD
=======
    def text(self):
        """Collection as plain text."""
        try:
            return open(self.path).read()
        except IOError:
            return ""

    @property
>>>>>>> a4a52c71
    def headers(self):
        """Find headers items in collection."""
        header_lines = []

        lines = unfold(self.text)
        for header in ("PRODID", "VERSION"):
            for line in lines:
                if line.startswith("%s:" % header):
                    header_lines.append(Header(line))
                    break

        return header_lines

    @property
<<<<<<< HEAD
    def items(self):
        """Get list of all items in calendar."""
        return self._parse(self.text, (Event, Todo, Journal, Timezone))

    @property
    def components(self):
        """Get list of all components in calendar."""
        return self._parse(self.text, (Event, Todo, Journal))

    @property
    def events(self):
        """Get list of ``Event`` items in calendar."""
        return self._parse(self.text, (Event,))

    @property
    def todos(self):
        """Get list of ``Todo`` items in calendar."""
        return self._parse(self.text, (Todo,))

    @property
    def journals(self):
        """Get list of ``Journal`` items in calendar."""
        return self._parse(self.text, (Journal,))

    @property
    def timezones(self):
        """Get list of ``Timezome`` items in calendar."""
        return self._parse(self.text, (Timezone,))
=======
    def last_modified(self):
        """Get the last time the collection has been modified.

        The date is formatted according to rfc1123-5.2.14.

        """
        # Create calendar if needed
        if not os.path.exists(self.path):
            self.write()

        modification_time = time.gmtime(os.path.getmtime(self.path))
        return time.strftime("%a, %d %b %Y %H:%M:%S +0000", modification_time)

    @property
    @contextmanager
    def props(self):
        """Get the collection properties."""
        # On enter
        properties = {}
        if os.path.exists(self.props_path):
            with open(self.props_path) as prop_file:
                properties.update(json.load(prop_file))
        yield properties
        # On exit
        self._create_dirs(self.props_path)
        with open(self.props_path, 'w') as prop_file:
            json.dump(properties, prop_file)
>>>>>>> a4a52c71

    @property
    def owner_url(self):
        """Get the collection URL according to its owner."""
        if self.owner:
            return "/%s/" % self.owner
        else:
            return None

    @property
    def url(self):
<<<<<<< HEAD
        """Get the standard calendar URL."""
        return "/%s/" % self.path
=======
        """Get the standard collection URL."""
        return "/%s/" % self.local_path

    @property
    def version(self):
        """Get the version of the collection type."""
        return "3.0" if self.tag == "VADDRESSBOOK" else "2.0"
>>>>>>> a4a52c71
<|MERGE_RESOLUTION|>--- conflicted
+++ resolved
@@ -1,7 +1,7 @@
 # -*- coding: utf-8 -*-
 #
 # This file is part of Radicale Server - Calendar Server
-# Copyright © 2008-2011 Guillaume Ayoub
+# Copyright © 2008-2012 Guillaume Ayoub
 # Copyright © 2008 Nicolas Kandel
 # Copyright © 2008 Pascal Halter
 #
@@ -19,9 +19,9 @@
 # along with Radicale.  If not, see <http://www.gnu.org/licenses/>.
 
 """
-Radicale calendar classes.
-
-Define the main classes of a calendar as seen from the server.
+Radicale collection classes.
+
+Define the main classes of a collection as seen from the server.
 
 """
 
@@ -164,19 +164,13 @@
     tag = "VCARD"
     mimetype = "text/vcard"
 
-<<<<<<< HEAD
-class Calendar(object):
-    """Internal calendar class.
+
+class Collection(object):
+    """Internal collection item.
 
     This class must be overridden and replaced by a storage backend.
 
     """
-    tag = "VCALENDAR"
-=======
->>>>>>> a4a52c71
-
-class Collection(object):
-    """Internal collection item."""
     def __init__(self, path, principal=False):
         """Initialize the collection.
 
@@ -186,16 +180,9 @@
         """
         self.encoding = "utf-8"
         split_path = path.split("/")
-<<<<<<< HEAD
         self.path = path if path != '.' else ''
         if principal and split_path and self.is_collection(self.path):
-            # Already existing principal calendar
-=======
-        self.path = os.path.join(FOLDER, path.replace("/", os.sep))
-        self.props_path = self.path + '.props'
-        if principal and split_path and os.path.isdir(self.path):
             # Already existing principal collection
->>>>>>> a4a52c71
             self.owner = split_path[0]
         elif len(split_path) > 1:
             # URL with at least one folder
@@ -234,20 +221,8 @@
             else:
                 if include_container:
                     result.append(cls(path, principal))
-<<<<<<< HEAD
                     for child in cls.children(path):
                         result.append(child)
-=======
-                try:
-                    for filename in next(os.walk(abs_path))[2]:
-                        if not filename.endswith(".props"):
-                            collection = cls(os.path.join(path, filename))
-                            if collection.exists:
-                                result.append(collection)
-                except StopIteration:
-                    # Directory does not exist yet
-                    pass
->>>>>>> a4a52c71
         else:
             if depth == "0":
                 result.append(cls(path))
@@ -258,96 +233,48 @@
                 result.extend(collection.components)
         return result
 
-<<<<<<< HEAD
     def save(self, text):
-        """Save the text into the calendar."""
-        raise NotImplemented
+        """Save the text into the collection."""
+        raise NotImplementedError
 
     def delete(self):
-        """Delete the calendar."""
-        raise NotImplemented
+        """Delete the collection."""
+        raise NotImplementedError
 
     @property
     def text(self):
-        """Calendar as plain text."""
-        raise NotImplemented
+        """Collection as plain text."""
+        raise NotImplementedError
 
     @classmethod
     def children(cls, path):
         """Yield the children of the collection at local ``path``."""
-        raise NotImplemented
+        raise NotImplementedError
 
     @classmethod
     def is_collection(cls, path):
         """Return ``True`` if relative ``path`` is a collection."""
-        raise NotImplemented
+        raise NotImplementedError
 
     @classmethod
     def is_item(cls, path):
         """Return ``True`` if relative ``path`` is a collection item."""
-        raise NotImplemented
+        raise NotImplementedError
 
     @property
     def last_modified(self):
-        """Get the last time the calendar has been modified.
+        """Get the last time the collection has been modified.
 
         The date is formatted according to rfc1123-5.2.14.
 
         """
-        raise NotImplemented
+        raise NotImplementedError
 
     @property
     @contextmanager
     def props(self):
-        """Get the calendar properties."""
-        raise NotImplemented
-
-    def is_vcalendar(self, path):
-        """Return ``True`` if there is a VCALENDAR under relative ``path``."""
-        return self.text.startswith('BEGIN:VCALENDAR')
-=======
-    @property
-    def exists(self):
-        """Return ``True`` if there is a collection file exists."""
-        beginning_string = 'BEGIN:%s' % self.tag
-        with open(self.path) as stream:
-            return beginning_string == stream.read(len(beginning_string))
-
-    @property
-    def items(self):
-        """Get list of all items in collection."""
-        return self._parse(self.text, (Card, Event, Todo, Journal, Timezone))
-
-    @property
-    def components(self):
-        """Get list of all components in collection."""
-        return self._parse(self.text, (Card, Event, Todo, Journal))
-
-    @property
-    def events(self):
-        """Get list of ``Event`` items in collection."""
-        return self._parse(self.text, (Event,))
-
-    @property
-    def cards(self):
-        """Get list of all cards in collection."""
-        return self._parse(self.text, (Card,))
-
-    @property
-    def todos(self):
-        """Get list of ``Todo`` items in collection."""
-        return self._parse(self.text, (Todo,))
-
-    @property
-    def journals(self):
-        """Get list of ``Journal`` items in collection."""
-        return self._parse(self.text, (Journal,))
-
-    @property
-    def timezones(self):
-        """Get list of ``Timezome`` items in collection."""
-        return self._parse(self.text, (Timezone,))
->>>>>>> a4a52c71
+        """Get the collection properties."""
+        raise NotImplementedError
 
     @staticmethod
     def _parse(text, item_types, name=None):
@@ -391,13 +318,13 @@
         return list(items.values())
 
     def get_item(self, name):
-        """Get calendar item called ``name``."""
+        """Get collection item called ``name``."""
         for item in self.items:
             if item.name == name:
                 return item
 
     def append(self, name, text):
-        """Append items from ``text`` to calendar.
+        """Append items from ``text`` to collection.
 
         If ``name`` is given, give this name to new items in ``text``.
 
@@ -412,7 +339,7 @@
         self.write(items=items)
 
     def remove(self, name):
-        """Remove object named ``name`` from calendar."""
+        """Remove object named ``name`` from collection."""
         components = [
             component for component in self.components
             if component.name != name]
@@ -421,41 +348,19 @@
         self.write(items=items)
 
     def replace(self, name, text):
-        """Replace content by ``text`` in objet named ``name`` in calendar."""
+        """Replace content by ``text`` in collection objet called ``name``."""
         self.remove(name)
         self.append(name, text)
 
     def write(self, headers=None, items=None):
-        """Write calendar with given parameters."""
+        """Write collection with given parameters."""
         headers = headers or self.headers or (
             Header("PRODID:-//Radicale//NONSGML Radicale Server//EN"),
             Header("VERSION:%s" % self.version))
         items = items if items is not None else self.items
 
-<<<<<<< HEAD
         text = serialize(headers, items)
         self.save(text)
-=======
-        self._create_dirs(self.path)
-
-        text = serialize(self.tag, headers, items, True)
-        return open(self.path, "w").write(text)
-
-    def set_mimetype(self, mimetype):
-        """Set the mimetype of the collection."""
-        with self.props as props:
-            if "tag" not in props:
-                if mimetype == "text/vcard":
-                    props["tag"] = "VADDRESSBOOK"
-                else:
-                    props["tag"] = "VCALENDAR"
-
-    @staticmethod
-    def _create_dirs(path):
-        """Create folder if absent."""
-        if not os.path.exists(os.path.dirname(path)):
-            os.makedirs(os.path.dirname(path))
->>>>>>> a4a52c71
 
     @property
     def tag(self):
@@ -497,17 +402,6 @@
                 self.path.split(os.path.sep)[-1])
 
     @property
-<<<<<<< HEAD
-=======
-    def text(self):
-        """Collection as plain text."""
-        try:
-            return open(self.path).read()
-        except IOError:
-            return ""
-
-    @property
->>>>>>> a4a52c71
     def headers(self):
         """Find headers items in collection."""
         header_lines = []
@@ -522,15 +416,14 @@
         return header_lines
 
     @property
-<<<<<<< HEAD
     def items(self):
-        """Get list of all items in calendar."""
-        return self._parse(self.text, (Event, Todo, Journal, Timezone))
+        """Get list of all items in collection."""
+        return self._parse(self.text, (Event, Todo, Journal, Card, Timezone))
 
     @property
     def components(self):
-        """Get list of all components in calendar."""
-        return self._parse(self.text, (Event, Todo, Journal))
+        """Get list of all components in collection."""
+        return self._parse(self.text, (Event, Todo, Journal, Card))
 
     @property
     def events(self):
@@ -551,35 +444,11 @@
     def timezones(self):
         """Get list of ``Timezome`` items in calendar."""
         return self._parse(self.text, (Timezone,))
-=======
-    def last_modified(self):
-        """Get the last time the collection has been modified.
-
-        The date is formatted according to rfc1123-5.2.14.
-
-        """
-        # Create calendar if needed
-        if not os.path.exists(self.path):
-            self.write()
-
-        modification_time = time.gmtime(os.path.getmtime(self.path))
-        return time.strftime("%a, %d %b %Y %H:%M:%S +0000", modification_time)
-
-    @property
-    @contextmanager
-    def props(self):
-        """Get the collection properties."""
-        # On enter
-        properties = {}
-        if os.path.exists(self.props_path):
-            with open(self.props_path) as prop_file:
-                properties.update(json.load(prop_file))
-        yield properties
-        # On exit
-        self._create_dirs(self.props_path)
-        with open(self.props_path, 'w') as prop_file:
-            json.dump(properties, prop_file)
->>>>>>> a4a52c71
+
+    @property
+    def cards(self):
+        """Get list of ``Card`` items in address book."""
+        return self._parse(self.text, (Card,))
 
     @property
     def owner_url(self):
@@ -591,15 +460,10 @@
 
     @property
     def url(self):
-<<<<<<< HEAD
-        """Get the standard calendar URL."""
+        """Get the standard collection URL."""
         return "/%s/" % self.path
-=======
-        """Get the standard collection URL."""
-        return "/%s/" % self.local_path
 
     @property
     def version(self):
         """Get the version of the collection type."""
-        return "3.0" if self.tag == "VADDRESSBOOK" else "2.0"
->>>>>>> a4a52c71
+        return "3.0" if self.tag == "VADDRESSBOOK" else "2.0"