--- conflicted
+++ resolved
@@ -25,36 +25,25 @@
 
 """
 
-<<<<<<< HEAD
-=======
 import contextlib
 import io
->>>>>>> b7272be4
 import logging
 import os
 import socket
 import struct
 import sys
 import threading
-<<<<<<< HEAD
-from typing import Any, Callable, ClassVar, Dict, Iterator, Union
-=======
 import time
 from typing import (Any, Callable, ClassVar, Dict, Iterator, Mapping, Optional,
                     Tuple, Union, cast)
->>>>>>> b7272be4
 
 from radicale import types
 
 LOGGER_NAME: str = "radicale"
-<<<<<<< HEAD
-LOGGER_FORMAT: str = "[%(asctime)s] [%(ident)s] [%(levelname)s] %(message)s"
-=======
 LOGGER_FORMATS: Mapping[str, str] = {
     "verbose": "[%(asctime)s] [%(ident)s] [%(levelname)s] %(message)s",
     "journal": "[%(ident)s] [%(levelname)s] %(message)s",
 }
->>>>>>> b7272be4
 DATE_FORMAT: str = "%Y-%m-%d %H:%M:%S %z"
 
 logger: logging.Logger = logging.getLogger(LOGGER_NAME)
@@ -79,14 +68,6 @@
 
     def __call__(self, *args: Any, **kwargs: Any) -> logging.LogRecord:
         record = self._upstream_factory(*args, **kwargs)
-<<<<<<< HEAD
-        ident = "%d" % os.getpid()
-        main_thread = threading.main_thread()
-        current_thread = threading.current_thread()
-        if current_thread.name and main_thread != current_thread:
-            ident += "/%s" % current_thread.name
-        record.ident = ident  # type:ignore[attr-defined]
-=======
         ident = ("%d" % record.process if record.process is not None
                  else record.processName or "unknown")
         tid = None
@@ -98,7 +79,6 @@
                 tid = threading.get_native_id()
         record.ident = ident  # type:ignore[attr-defined]
         record.tid = tid  # type:ignore[attr-defined]
->>>>>>> b7272be4
         return record
 
 
@@ -109,10 +89,6 @@
     terminator: ClassVar[str] = "\n"
 
     _streams: Dict[int, types.ErrorStream]
-<<<<<<< HEAD
-
-    def __init__(self) -> None:
-=======
     _journal_stream_id: Optional[Tuple[int, int]]
     _journal_socket: Optional[socket.socket]
     _journal_socket_failed: bool
@@ -120,7 +96,6 @@
     _formatter: Optional[logging.Formatter]
 
     def __init__(self, format_name: Optional[str] = None) -> None:
->>>>>>> b7272be4
         super().__init__()
         self._streams = {}
         self._journal_stream_id = None
