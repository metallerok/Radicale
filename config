--- conflicted
+++ resolved
@@ -14,14 +14,11 @@
 # CalDAV server hostnames separated by a comma
 # IPv4 syntax: address:port
 # IPv6 syntax: [address]:port
-<<<<<<< HEAD
 # For example: 0.0.0.0:9999, [::]:9999
 hosts = 0.0.0.0:5232
-=======
 # Hostname syntax (using "getaddrinfo" to resolve to IPv4/IPv6 adress(es)): hostname:port
 # For example: 0.0.0.0:9999, [::]:9999, localhost:9999
 #hosts = localhost:5232
->>>>>>> bd66d585
 
 # Max parallel connections
 #max_connections = 8
@@ -58,7 +55,6 @@
 [auth]
 
 # Authentication method
-<<<<<<< HEAD
 # Value: none | htpasswd | remote_user | http_x_remote_user
 type = ldap
 
@@ -76,10 +72,9 @@
 
 # If the ldap groups of the user need to be loaded
 ldap_load_groups = True
-=======
+
 # Value: none | htpasswd | remote_user | http_x_remote_user | denyall
 #type = none
->>>>>>> bd66d585
 
 # Htpasswd filename
 #htpasswd_filename = /etc/radicale/users
