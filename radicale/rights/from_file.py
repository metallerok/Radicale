--- conflicted
+++ resolved
@@ -90,7 +90,6 @@
                              user, sane_path, user_pattern,
                              collection_pattern, section, permission)
                 return permission
-<<<<<<< HEAD
             if group_match and group_collection_match:
                 permission = rights_config.get(section, "permissions")
                 logger.debug("Rule %r:%r matches %r:%r from section %r permission %r by group membership",
@@ -100,11 +99,9 @@
             logger.debug("Rule %r:%r doesn't match %r:%r from section %r",
                          user, sane_path, user_pattern, collection_pattern,
                          section)
-=======
             if self._log_rights_rule_doesnt_match_on_debug:
                 logger.debug("Rule %r:%r doesn't match %r:%r from section %r",
                              user, sane_path, user_pattern, collection_pattern,
                              section)
->>>>>>> 6a78466a
         logger.info("Rights: %r:%r doesn't match any section", user, sane_path)
         return ""