--- conflicted
+++ resolved
@@ -51,13 +51,9 @@
 
 def name_from_path(path):
     """Return Radicale item name from ``path``."""
-<<<<<<< HEAD
     log.log(10, "Return Radicale item name from ``path``.")
-    return path.split("/")[-1]
-=======
     path_parts = path.strip("/").split("/")
     return path_parts[-1] if len(path_parts) > 2 else None
->>>>>>> 2e1b51e3
 
 
 def delete(path, calendar):
