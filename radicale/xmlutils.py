# This file is part of Radicale Server - Calendar Server
# Copyright © 2008 Nicolas Kandel
# Copyright © 2008 Pascal Halter
# Copyright © 2008-2015 Guillaume Ayoub
#
# This library is free software: you can redistribute it and/or modify
# it under the terms of the GNU General Public License as published by
# the Free Software Foundation, either version 3 of the License, or
# (at your option) any later version.
#
# This library is distributed in the hope that it will be useful,
# but WITHOUT ANY WARRANTY; without even the implied warranty of
# MERCHANTABILITY or FITNESS FOR A PARTICULAR PURPOSE.  See the
# GNU General Public License for more details.
#
# You should have received a copy of the GNU General Public License
# along with Radicale.  If not, see <http://www.gnu.org/licenses/>.

"""
XML and iCal requests manager.

Note that all these functions need to receive unicode objects for full
iCal requests (PUT) and string objects with charset correctly defined
in them for XML requests (all but PUT).

"""

import re
import xml.etree.ElementTree as ET
from collections import OrderedDict
from urllib.parse import unquote, urlparse

from . import client, config, ical, rights


NAMESPACES = {
    "C": "urn:ietf:params:xml:ns:caldav",
    "CR": "urn:ietf:params:xml:ns:carddav",
    "D": "DAV:",
    "CS": "http://calendarserver.org/ns/",
    "ICAL": "http://apple.com/ns/ical/",
    "ME": "http://me.com/_namespace/"}


NAMESPACES_REV = {}


for short, url in NAMESPACES.items():
    NAMESPACES_REV[url] = short
    ET.register_namespace("" if short == "D" else short, url)


CLARK_TAG_REGEX = re.compile(r"""
    {                        # {
    (?P<namespace>[^}]*)     # namespace URL
    }                        # }
    (?P<tag>.*)              # short tag name
    """, re.VERBOSE)


def _pretty_xml(element, level=0):
    """Indent an ElementTree ``element`` and its children."""
    i = "\n" + level * "  "
    if len(element):
        if not element.text or not element.text.strip():
            element.text = i + "  "
        if not element.tail or not element.tail.strip():
            element.tail = i
        for sub_element in element:
            _pretty_xml(sub_element, level + 1)
        # ``sub_element`` is always defined as len(element) > 0
        # pylint: disable=W0631
        if not sub_element.tail or not sub_element.tail.strip():
            sub_element.tail = i
        # pylint: enable=W0631
    else:
        if level and (not element.tail or not element.tail.strip()):
            element.tail = i
    if not level:
        output_encoding = config.get("encoding", "request")
        return ('<?xml version="1.0"?>\n' + ET.tostring(
            element, "utf-8").decode("utf-8")).encode(output_encoding)


def _tag(short_name, local):
    """Get XML Clark notation {uri(``short_name``)}``local``."""
    return "{%s}%s" % (NAMESPACES[short_name], local)


def _tag_from_clark(name):
    """Get a human-readable variant of the XML Clark notation tag ``name``.

    For a given name using the XML Clark notation, return a human-readable
    variant of the tag name for known namespaces. Otherwise, return the name as
    is.

    """
    match = CLARK_TAG_REGEX.match(name)
    if match and match.group("namespace") in NAMESPACES_REV:
        args = {
            "ns": NAMESPACES_REV[match.group("namespace")],
            "tag": match.group("tag")}
        return "%(ns)s:%(tag)s" % args
    return name


def _response(code):
    """Return full W3C names from HTTP status codes."""
    return "HTTP/1.1 %i %s" % (code, client.responses[code])


def _href(href):
    """Return prefixed href."""
    return "%s%s" % (config.get("server", "base_prefix"), href.lstrip("/"))


def name_from_path(path, collection):
    """Return Radicale item name from ``path``."""
    collection_parts = collection.path.strip("/").split("/")
    path_parts = path.strip("/").split("/")
    if (len(path_parts) - len(collection_parts)):
        return path_parts[-1]


def props_from_request(root, actions=("set", "remove")):
    """Return a list of properties as a dictionary."""
    result = OrderedDict()
    if not hasattr(root, "tag"):
        root = ET.fromstring(root.encode("utf8"))

    for action in actions:
        action_element = root.find(_tag("D", action))
        if action_element is not None:
            break
    else:
        action_element = root

    prop_element = action_element.find(_tag("D", "prop"))
    if prop_element is not None:
        for prop in prop_element:
            if prop.tag == _tag("D", "resourcetype"):
                for resource_type in prop:
                    if resource_type.tag == _tag("C", "calendar"):
                        result["tag"] = "VCALENDAR"
                        break
                    elif resource_type.tag == _tag("CR", "addressbook"):
                        result["tag"] = "VADDRESSBOOK"
                        break
            elif prop.tag == _tag("C", "supported-calendar-component-set"):
                result[_tag_from_clark(prop.tag)] = ",".join(
                    supported_comp.attrib["name"]
                    for supported_comp in prop
                    if supported_comp.tag == _tag("C", "comp"))
            else:
                result[_tag_from_clark(prop.tag)] = prop.text

    return result


def delete(path, collection):
    """Read and answer DELETE requests.

    Read rfc4918-9.6 for info.

    """
    # Reading request
    if collection.path == path.strip("/"):
        # Delete the whole collection
        collection.delete()
    else:
        # Remove an item from the collection
        collection.remove(name_from_path(path, collection))

    # Writing answer
    multistatus = ET.Element(_tag("D", "multistatus"))
    response = ET.Element(_tag("D", "response"))
    multistatus.append(response)

    href = ET.Element(_tag("D", "href"))
    href.text = _href(path)
    response.append(href)

    status = ET.Element(_tag("D", "status"))
    status.text = _response(200)
    response.append(status)

    return _pretty_xml(multistatus)


def propfind(path, xml_request, read_collections, write_collections, user=None):
    """Read and answer PROPFIND requests.

    Read rfc4918-9.1 for info.

    The collections parameter is a list of collections that are
    to be included in the output. Rights checking has to be done
    by the caller.

    """
    # Reading request
    if xml_request:
        root = ET.fromstring(xml_request.encode("utf8"))
        props = [prop.tag for prop in root.find(_tag("D", "prop"))]
    else:
        props = [_tag("D", "getcontenttype"),
                 _tag("D", "resourcetype"),
                 _tag("D", "displayname"),
                 _tag("D", "owner"),
                 _tag("D", "getetag"),
                 _tag("ICAL", "calendar-color"),
                 _tag("CS", "getctag")]

    # Writing answer
    multistatus = ET.Element(_tag("D", "multistatus"))

    collections = []
    for collection in write_collections:
        collections.append(collection)
        response = _propfind_response(path, collection, props, user, write=True)
        multistatus.append(response)
    for collection in read_collections:
        if collection in collections:
            continue
        response = _propfind_response(path, collection, props, user, write=False)
        multistatus.append(response)

    return _pretty_xml(multistatus)


def _propfind_response(path, item, props, user, write=False):
    """Build and return a PROPFIND response."""
    is_collection = isinstance(item, ical.Collection)
    if is_collection:
        with item.props as properties:
            collection_props = properties

    response = ET.Element(_tag("D", "response"))

    href = ET.Element(_tag("D", "href"))
    uri = item.url if is_collection else "%s/%s" % (path, item.name)
    href.text = _href(uri.replace("//", "/"))
    response.append(href)

    propstat404 = ET.Element(_tag("D", "propstat"))
    propstat200 = ET.Element(_tag("D", "propstat"))
    response.append(propstat200)

    prop200 = ET.Element(_tag("D", "prop"))
    propstat200.append(prop200)

    prop404 = ET.Element(_tag("D", "prop"))
    propstat404.append(prop404)

    for tag in props:
        element = ET.Element(tag)
        is404 = False
        if tag == _tag("D", "getetag"):
            element.text = item.etag
        elif tag == _tag("D", "principal-URL"):
            tag = ET.Element(_tag("D", "href"))
            tag.text = _href(path)
            element.append(tag)
        elif tag in (_tag("D", "principal-collection-set"),
                     _tag("C", "calendar-user-address-set"),
                     _tag("CR", "addressbook-home-set"),
                     _tag("C", "calendar-home-set")):
            tag = ET.Element(_tag("D", "href"))
            tag.text = _href(path)
            element.append(tag)
        elif tag == _tag("C", "supported-calendar-component-set"):
            # This is not a Todo
            # pylint: disable=W0511
            human_tag = _tag_from_clark(tag)
            if is_collection and human_tag in collection_props:
                # TODO: what do we have to do if it's not a collection?
                components = collection_props[human_tag].split(",")
            else:
                components = ("VTODO", "VEVENT", "VJOURNAL")
            for component in components:
                comp = ET.Element(_tag("C", "comp"))
                comp.set("name", component)
                element.append(comp)
            # pylint: enable=W0511
        elif tag == _tag("D", "current-user-principal") and user:
            tag = ET.Element(_tag("D", "href"))
            tag.text = _href("/%s/" % user)
            element.append(tag)
        elif tag == _tag("D", "current-user-privilege-set"):
            privilege = ET.Element(_tag("D", "privilege"))
<<<<<<< HEAD
            if rights.authorized(user, item, "w"):
                privilege.append(ET.Element(_tag("D", "all")))
            privilege.append(ET.Element(_tag("D", "read")))
            if rights.authorized(user, item, "w"):
                privilege.append(ET.Element(_tag("D", "write")))
                privilege.append(ET.Element(_tag("D", "write-properties")))
                privilege.append(ET.Element(_tag("D", "write-content")))
=======
            if write:
                privilege.append(ET.Element(_tag("D", "all")))
                privilege.append(ET.Element(_tag("D", "write")))
                privilege.append(ET.Element(_tag("D", "write-properties")))
                privilege.append(ET.Element(_tag("D", "write-content")))
            privilege.append(ET.Element(_tag("D", "read")))
>>>>>>> 54d71355
            element.append(privilege)
        elif tag == _tag("D", "supported-report-set"):
            for report_name in (
                    "principal-property-search", "sync-collection",
                    "expand-property", "principal-search-property-set"):
                supported = ET.Element(_tag("D", "supported-report"))
                report_tag = ET.Element(_tag("D", "report"))
                report_tag.text = report_name
                supported.append(report_tag)
                element.append(supported)
        elif is_collection:
            if tag == _tag("D", "getcontenttype"):
                element.text = item.mimetype
            elif tag == _tag("D", "resourcetype"):
                if item.is_principal:
                    tag = ET.Element(_tag("D", "principal"))
                    element.append(tag)
                if item.is_leaf(item.path) or (
                        not item.exists and item.resource_type):
                    # 2nd case happens when the collection is not stored yet,
                    # but the resource type is guessed
                    if item.resource_type == "addressbook":
                        tag = ET.Element(_tag("CR", item.resource_type))
                    else:
                        tag = ET.Element(_tag("C", item.resource_type))
                    element.append(tag)
                tag = ET.Element(_tag("D", "collection"))
                element.append(tag)
            elif tag == _tag("D", "owner") and item.owner_url:
                element.text = item.owner_url
            elif tag == _tag("CS", "getctag"):
                element.text = item.etag
            elif tag == _tag("C", "calendar-timezone"):
                element.text = ical.serialize(
                    item.tag, item.headers, item.timezones)
            elif tag == _tag("D", "displayname"):
                element.text = item.name
            elif tag == _tag("ICAL", "calendar-color"):
                element.text = item.color
            else:
                human_tag = _tag_from_clark(tag)
                if human_tag in collection_props:
                    element.text = collection_props[human_tag]
                else:
                    is404 = True
        # Not for collections
        elif tag == _tag("D", "getcontenttype"):
            element.text = "%s; component=%s" % (
                item.mimetype, item.tag.lower())
        elif tag == _tag("D", "resourcetype"):
            # resourcetype must be returned empty for non-collection elements
            pass
        else:
            is404 = True

        if is404:
            prop404.append(element)
        else:
            prop200.append(element)

    status200 = ET.Element(_tag("D", "status"))
    status200.text = _response(200)
    propstat200.append(status200)

    status404 = ET.Element(_tag("D", "status"))
    status404.text = _response(404)
    propstat404.append(status404)
    if len(prop404):
        response.append(propstat404)

    return response


def _add_propstat_to(element, tag, status_number):
    """Add a PROPSTAT response structure to an element.

    The PROPSTAT answer structure is defined in rfc4918-9.1. It is added to the
    given ``element``, for the following ``tag`` with the given
    ``status_number``.

    """
    propstat = ET.Element(_tag("D", "propstat"))
    element.append(propstat)

    prop = ET.Element(_tag("D", "prop"))
    propstat.append(prop)

    if "{" in tag:
        clark_tag = tag
    else:
        clark_tag = _tag(*tag.split(":", 1))
    prop_tag = ET.Element(clark_tag)
    prop.append(prop_tag)

    status = ET.Element(_tag("D", "status"))
    status.text = _response(status_number)
    propstat.append(status)


def proppatch(path, xml_request, collection):
    """Read and answer PROPPATCH requests.

    Read rfc4918-9.2 for info.

    """
    # Reading request
    root = ET.fromstring(xml_request.encode("utf8"))
    props_to_set = props_from_request(root, actions=("set",))
    props_to_remove = props_from_request(root, actions=("remove",))

    # Writing answer
    multistatus = ET.Element(_tag("D", "multistatus"))

    response = ET.Element(_tag("D", "response"))
    multistatus.append(response)

    href = ET.Element(_tag("D", "href"))
    href.text = _href(path)
    response.append(href)

    with collection.props as collection_props:
        for short_name, value in props_to_set.items():
            if short_name.split(":")[-1] == "calendar-timezone":
                collection.replace(None, value)
            collection_props[short_name] = value
            _add_propstat_to(response, short_name, 200)
        for short_name in props_to_remove:
            try:
                del collection_props[short_name]
            except KeyError:
                _add_propstat_to(response, short_name, 412)
            else:
                _add_propstat_to(response, short_name, 200)

    return _pretty_xml(multistatus)


def put(path, ical_request, collection):
    """Read PUT requests."""
    name = name_from_path(path, collection)
    if name in collection.items:
        # PUT is modifying an existing item
        collection.replace(name, ical_request)
    elif name:
        # PUT is adding a new item
        collection.append(name, ical_request)
    else:
        # PUT is replacing the whole collection
        collection.save(ical_request)


def report(path, xml_request, collection):
    """Read and answer REPORT requests.

    Read rfc3253-3.6 for info.

    """
    # Reading request
    root = ET.fromstring(xml_request.encode("utf8"))

    prop_element = root.find(_tag("D", "prop"))
    props = (
        [prop.tag for prop in prop_element]
        if prop_element is not None else [])

    if collection:
        if root.tag in (_tag("C", "calendar-multiget"),
                        _tag("CR", "addressbook-multiget")):
            # Read rfc4791-7.9 for info
            base_prefix = config.get("server", "base_prefix")
            hreferences = set()
            for href_element in root.findall(_tag("D", "href")):
                href_path = unquote(urlparse(href_element.text).path)
                if href_path.startswith(base_prefix):
                    hreferences.add(href_path[len(base_prefix):])
        else:
            hreferences = (path,)
        # TODO: handle other filters
        # TODO: handle the nested comp-filters correctly
        # Read rfc4791-9.7.1 for info
        tag_filters = set(
            element.get("name") for element
            in root.findall(".//%s" % _tag("C", "comp-filter")))
        tag_filters.discard('VCALENDAR')
    else:
        hreferences = ()
        tag_filters = None

    # Writing answer
    multistatus = ET.Element(_tag("D", "multistatus"))

    collection_tag = collection.tag
    collection_headers = collection.headers
    collection_timezones = collection.timezones

    for hreference in hreferences:
        # Check if the reference is an item or a collection
        name = name_from_path(hreference, collection)
        if name:
            # Reference is an item
            path = "/".join(hreference.split("/")[:-1]) + "/"
            try:
                items = [collection.items[name]]
            except KeyError:
                multistatus.append(
                    _item_response(hreference, found_item=False))
                continue

        else:
            # Reference is a collection
            path = hreference
            items = collection.components

        for item in items:
            href = _href("%s/%s" % (path.rstrip("/"), item.name))
            if tag_filters and item.tag not in tag_filters:
                continue

            found_props = []
            not_found_props = []

            for tag in props:
                element = ET.Element(tag)
                if tag == _tag("D", "getetag"):
                    element.text = item.etag
                    found_props.append(element)
                elif tag == _tag("D", "getcontenttype"):
                    element.text = "%s; component=%s" % (
                        item.mimetype, item.tag.lower())
                    found_props.append(element)
                elif tag in (_tag("C", "calendar-data"),
                             _tag("CR", "address-data")):
                    if isinstance(item, ical.Component):
                        element.text = ical.serialize(
                            collection_tag, collection_headers,
                            collection_timezones + [item])
                    found_props.append(element)
                else:
                    not_found_props.append(element)

            multistatus.append(_item_response(
                href, found_props=found_props, not_found_props=not_found_props,
                found_item=True))

    return _pretty_xml(multistatus)


def _item_response(href, found_props=(), not_found_props=(), found_item=True):
    response = ET.Element(_tag("D", "response"))

    href_tag = ET.Element(_tag("D", "href"))
    href_tag.text = href
    response.append(href_tag)

    if found_item:
        if found_props:
            propstat = ET.Element(_tag("D", "propstat"))
            status = ET.Element(_tag("D", "status"))
            status.text = _response(200)
            prop = ET.Element(_tag("D", "prop"))
            for p in found_props:
                prop.append(p)
            propstat.append(prop)
            propstat.append(status)
            response.append(propstat)

        if not_found_props:
            propstat = ET.Element(_tag("D", "propstat"))
            status = ET.Element(_tag("D", "status"))
            status.text = _response(404)
            prop = ET.Element(_tag("D", "prop"))
            for p in not_found_props:
                prop.append(p)
            propstat.append(prop)
            propstat.append(status)
            response.append(propstat)
    else:
        status = ET.Element(_tag("D", "status"))
        status.text = _response(404)
        response.append(status)

    return response<|MERGE_RESOLUTION|>--- conflicted
+++ resolved
@@ -30,7 +30,7 @@
 from collections import OrderedDict
 from urllib.parse import unquote, urlparse
 
-from . import client, config, ical, rights
+from . import client, config, ical
 
 
 NAMESPACES = {
@@ -287,22 +287,12 @@
             element.append(tag)
         elif tag == _tag("D", "current-user-privilege-set"):
             privilege = ET.Element(_tag("D", "privilege"))
-<<<<<<< HEAD
-            if rights.authorized(user, item, "w"):
-                privilege.append(ET.Element(_tag("D", "all")))
-            privilege.append(ET.Element(_tag("D", "read")))
-            if rights.authorized(user, item, "w"):
-                privilege.append(ET.Element(_tag("D", "write")))
-                privilege.append(ET.Element(_tag("D", "write-properties")))
-                privilege.append(ET.Element(_tag("D", "write-content")))
-=======
             if write:
                 privilege.append(ET.Element(_tag("D", "all")))
                 privilege.append(ET.Element(_tag("D", "write")))
                 privilege.append(ET.Element(_tag("D", "write-properties")))
                 privilege.append(ET.Element(_tag("D", "write-content")))
             privilege.append(ET.Element(_tag("D", "read")))
->>>>>>> 54d71355
             element.append(privilege)
         elif tag == _tag("D", "supported-report-set"):
             for report_name in (
